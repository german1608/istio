--- conflicted
+++ resolved
@@ -2192,8 +2192,6 @@
 </tr>
 </thead>
 <tbody>
-<<<<<<< HEAD
-=======
 <tr id="IstioEgressListener-port">
 <td><code>port</code></td>
 <td><code><a href="#Port">Port</a></code></td>
@@ -2224,18 +2222,13 @@
 
 </td>
 </tr>
->>>>>>> a2584b02
 <tr id="IstioEgressListener-capture_mode">
 <td><code>captureMode</code></td>
 <td><code><a href="#CaptureMode">CaptureMode</a></code></td>
 <td>
 <p>When the bind address is an IP, the captureMode option dictates
-<<<<<<< HEAD
-how traffic to the listener is expected to be captured (or not).</p>
-=======
 how traffic to the listener is expected to be captured (or not).
 captureMode must be DEFAULT or NONE for unix domain socket binds.</p>
->>>>>>> a2584b02
 
 </td>
 </tr>
@@ -2243,13 +2236,8 @@
 <td><code>hosts</code></td>
 <td><code>string[]</code></td>
 <td>
-<<<<<<< HEAD
-<p>One or more services/virtualServices exposed by the listener in
-namespace/dnsName format.  Publicly scoped services and
-=======
 <p>REQUIRED: One or more services/virtualServices exposed by the listener
 in namespace/dnsName format.  Publicly scoped services and
->>>>>>> a2584b02
 VirtualServices from remote namespaces corresponding to the specified
 hosts will be imported. The service in a namespace can be a service in
 the service registry (e.g., a kubernetes or cloud foundry service) or
@@ -2272,8 +2260,6 @@
 </tbody>
 </table>
 </section>
-<<<<<<< HEAD
-=======
 <h2 id="IstioIngressListener">IstioIngressListener</h2>
 <section>
 <p>IstioIngressListener specifies the properties of an inbound
@@ -2335,7 +2321,6 @@
 </tbody>
 </table>
 </section>
->>>>>>> a2584b02
 <h2 id="L4MatchAttributes">L4MatchAttributes</h2>
 <section>
 <p>L4 connection match attributes. Note that L4 connection matching support
@@ -3800,14 +3785,9 @@
 with a workload selector select the same workload.</p>
 
 <p>The example below delcares a Sidecar resource in the prod-us1 namespace
-<<<<<<< HEAD
-that configures the sidecar to allow egress traffic to public services
-in the prod-us1, prod-apis, and the istio-system namespaces.</p>
-=======
 that configures the sidecars in the namespace to allow egress traffic to
 public services in the prod-us1, prod-apis, and the istio-system
 namespaces.</p>
->>>>>>> a2584b02
 
 <pre><code class="language-yaml">apiVersion: networking.istio.io/v1alpha3
 kind: Sidecar
@@ -3822,8 +3802,6 @@
     - &quot;istio-system/*&quot;
 </code></pre>
 
-<<<<<<< HEAD
-=======
 <p>The example below delcares a Sidecar resource in the prod-us1 namespace
 that accepts inbound HTTP traffic on port 9080 and forwards
 it to the attached workload listening on a unix domain socket. In the
@@ -3854,18 +3832,15 @@
     - &quot;prod-us1/*&quot;
 </code></pre>
 
->>>>>>> a2584b02
-<table class="message-fields">
-<thead>
-<tr>
-<th>Field</th>
-<th>Type</th>
-<th>Description</th>
-</tr>
-</thead>
-<tbody>
-<<<<<<< HEAD
-=======
+<table class="message-fields">
+<thead>
+<tr>
+<th>Field</th>
+<th>Type</th>
+<th>Description</th>
+</tr>
+</thead>
+<tbody>
 <tr id="Sidecar-workload_selector">
 <td><code>workloadSelector</code></td>
 <td><code><a href="#WorkloadSelector">WorkloadSelector</a></code></td>
@@ -3889,7 +3864,6 @@
 
 </td>
 </tr>
->>>>>>> a2584b02
 <tr id="Sidecar-egress">
 <td><code>egress</code></td>
 <td><code><a href="#IstioEgressListener">IstioEgressListener[]</a></code></td>
@@ -4692,17 +4666,10 @@
 <td><code>labels</code></td>
 <td><code>map&lt;string,&nbsp;string&gt;</code></td>
 <td>
-<<<<<<< HEAD
-<p>One or more labels that indicate a specific set of pods/VMs on which
-this sidecar configuration should be applied. The scope of label
-search is restricted to the configuration namespace in which the the
-resource is present.</p>
-=======
 <p>REQUIRED: One or more labels that indicate a specific set of pods/VMs
 on which this sidecar configuration should be applied. The scope of
 label search is restricted to the configuration namespace in which the
 the resource is present.</p>
->>>>>>> a2584b02
 
 </td>
 </tr>
